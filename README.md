--- conflicted
+++ resolved
@@ -179,7 +179,6 @@
 │ └── @Observable AppStateModel.swift
 │
 ├── Services/
-<<<<<<< HEAD
 │   ├── BridgeDataService.swift (143 LOC - orchestration layer)
 │   ├── NetworkClient.swift (121 LOC - network operations)
 │   ├── CacheService.swift (143 LOC - disk I/O and caching)
@@ -215,43 +214,6 @@
 │   ├── MatrixUtils.swift (Accelerate framework utilities)
 │   ├── LoggingUtils.swift (with #file, #function macros)
 │   └── AssetUtils.swift (with #fileLiteral, #imageLiteral)
-=======
-│ ├── BridgeDataService.swift (143 LOC - orchestration layer)
-│ ├── NetworkClient.swift (121 LOC - network operations)
-│ ├── CacheService.swift (143 LOC - disk I/O and caching)
-│ ├── BridgeDataProcessor.swift (201 LOC - data processing)
-│ ├── CoreMLTraining.swift (761 LOC - on-device training service)
-│ ├── DataValidationService.swift (comprehensive data quality assurance)
-│ ├── FeatureEngineeringService.swift (feature extraction and processing)
-│ ├── TrafficInferenceService.swift (Core ML + ANE inference)
-│ ├── RouteScoringService.swift (matrix-based scoring)
-│ └── JSONDecoder+Bridge.swift (centralized JSON decoding)
-│
-├── Tests/
-│ ├── ModelTests.swift (core model functionality)
-│ ├── BridgeDecoderTests.swift (JSON decoding with logging)
-│ ├── CoreMLTrainingTests.swift (comprehensive training tests)
-│ ├── DataValidationTests.swift (data quality validation)
-│ └── FeatureEngineeringTests.swift (feature extraction tests)
-
-├── Documentation/
-│ ├── Testing_Workflow.md (testing strategy and flag management)
-│ ├── OnDeviceTrainingRobustness.md (production training infrastructure)
-│ └── Seattle_Route_Optimization_Plan.md (project roadmap)
-│
-├── ML/
-│ └── TrafficImpactModel.mlmodelc (compiled Core ML model)
-│
-├── Views/
-│ ├── RouteListView.swift
-│ ├── RouteDetailView.swift
-│ └── LoadingView.swift
-│
-├── Utilities/
-│ ├── MatrixUtils.swift (Accelerate framework utilities)
-│ ├── LoggingUtils.swift (with #file, #function macros)
-│ └── AssetUtils.swift (with #fileLiteral, #imageLiteral)
->>>>>>> b6b5493d
 │
 └── App.swift (entry point with @main and top-level observation bindings)
 ```
@@ -351,7 +313,6 @@
 }
 ```
 
-<<<<<<< HEAD
 ### CoreMLTraining.swift (✅ Implemented)
 - [x] Complete on-device training service with MLUpdateTask integration
 - [x] ANE-optimized configuration with comprehensive error handling
@@ -368,7 +329,6 @@
 - [x] Combines historical opening frequency and ML-inferred delays into a route score
 - [x] Matrix-weighted computation (Accelerate or custom MatrixUtils.swift)
 - [x] Real-time scoring with reactive UI updates
-=======
 ## ML Design & ANE Strategy
 
 - [x] The Core ML model should take features like:
@@ -381,7 +341,6 @@
 ### On-Device Training Infrastructure
 
 The project includes comprehensive on-device training capabilities:
->>>>>>> b6b5493d
 
 - **Production-Ready Training**: MLUpdateTask integration with ANE optimization
 - **Robust Error Handling**: Comprehensive error types with recursion support
@@ -389,26 +348,6 @@
 - **OS Cues Integration**: Battery, thermal state, and power mode monitoring
 - **Enhanced Logging**: Comprehensive diagnostics and user support
 
-<<<<<<< HEAD
-- [x] The Core ML model should take features like:
-  - [x] Nearby traffic density
-  - [x] Bridge open probabilities
-  - [x] Time of day, day of week
-- [x] You can use Create ML, Turi Create, or PyTorch CoreML conversion for model training
-- [x] Quantize where possible to optimize for ANE
-
-### On-Device Training Infrastructure
-
-The project includes comprehensive on-device training capabilities:
-
-- **Production-Ready Training**: MLUpdateTask integration with ANE optimization
-- **Robust Error Handling**: Comprehensive error types with recursion support
-- **Session Management**: Persistent training sessions with recovery capabilities
-- **OS Cues Integration**: Battery, thermal state, and power mode monitoring
-- **Enhanced Logging**: Comprehensive diagnostics and user support
-
-=======
->>>>>>> b6b5493d
 See [Documentation/OnDeviceTrainingRobustness.md](Documentation/OnDeviceTrainingRobustness.md) for detailed implementation guide and workflow diagrams.
 
 ## withObservationTracking (Selective Reactivity)
